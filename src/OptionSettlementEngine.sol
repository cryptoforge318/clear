// SPDX-License-Identifier: BUSL 1.1
pragma solidity 0.8.11;

import "base64/Base64.sol";
import "solmate/tokens/ERC20.sol";
import "solmate/tokens/ERC1155.sol";
import "./interfaces/IOptionSettlementEngine.sol";
import "solmate/utils/SafeTransferLib.sol";
import "solmate/utils/FixedPointMathLib.sol";
import "./TokenURIGenerator.sol";

/**
 * Valorem Options V1 is a DeFi money lego enabling writing covered call and covered put, physically settled, options.
 * All written options are fully collateralized against an ERC-20 underlying asset and exercised with an
 * ERC-20 exercise asset using a pseudorandom number per unique option type for fair settlement. Options contracts
 * are issued as fungible ERC-1155 tokens, with each token representing a contract. Option writers are additionally issued
 * an ERC-1155 NFT representing a lot of contracts written for claiming collateral and exercise assignment. This design
 * eliminates the need for market price oracles, and allows for permission-less writing, and gas efficient transfer, of
 * a broad swath of traditional options.
 */

/// @title A settlement engine for options
/// @dev This settlement protocol does not support rebase tokens, or fee on transfer tokens
/// @author 0xAlcibiades
/// @author Flip-Liquid
/// @author neodaoist
contract OptionSettlementEngine is ERC1155, IOptionSettlementEngine {
    /*//////////////////////////////////////////////////////////////
    //  State variables - Public
    //////////////////////////////////////////////////////////////*/

    /// @notice The protocol fee
    uint8 public immutable feeBps = 5;

    /// @notice Fee balance for a given token
    mapping(address => uint256) public feeBalance;

    /// @notice The address fees accrue to
    address public feeTo = 0x2dbd50A4Ef9B172698596217b7DB0163D3607b41;

    /*//////////////////////////////////////////////////////////////
    //  State variables - Internal
    //////////////////////////////////////////////////////////////*/

    /// @notice Accessor for Option contract details
    mapping(uint160 => Option) internal _option;

    /// @notice Accessor for option lot claim ticket details
    mapping(uint256 => OptionLotClaim) internal _claim;

    /// @notice Accessor for buckets of claims grouped by day
    /// @dev This is to enable O(constant) time options exercise. When options are written,
    /// the Claim struct in this mapping is updated to reflect the cumulative amount written
    /// on the day in question. write() will add unexercised options into the bucket
    /// corresponding to the # of days after the option type's creation.
    /// exercise() will randomly assign exercise to a bucket <= the current day.
    mapping(uint160 => OptionsBucket[]) internal _claimBucketByOption;

    /// @notice Maintains a mapping from option id to a list of unexercised bucket (indices)
    /// @dev Used during the assignment process to find claim buckets with unexercised
    /// options.
    mapping(uint160 => uint16[]) internal _unexercisedBucketsByOption;

    /// @notice Maps a bucket's index (in _claimBucketByOption) to a boolean indicating
    /// if the bucket has any unexercised options.
    /// @dev Used to determine if a bucket index needs to be added to
    /// _unexercisedBucketsByOption during write(). Set false if a bucket is fully
    /// exercised.
    mapping(uint160 => mapping(uint16 => bool)) internal _doesBucketIndexHaveUnexercisedOptions;

    /// @notice Accessor for mapping a claim id to its ClaimIndices
    mapping(uint256 => OptionLotClaimIndex[]) internal _claimIdToClaimIndexArray;

    /*//////////////////////////////////////////////////////////////
    //  Accessors
    //////////////////////////////////////////////////////////////*/

    /// @inheritdoc IOptionSettlementEngine
    function option(uint256 tokenId) external view returns (Option memory optionInfo) {
        (uint160 optionKey,) = decodeTokenId(tokenId);
        optionInfo = _option[optionKey];
    }

    /// @inheritdoc IOptionSettlementEngine
    function claim(uint256 tokenId) external view returns (OptionLotClaim memory claimInfo) {
        claimInfo = _claim[tokenId];
    }

    /// @inheritdoc IOptionSettlementEngine
    function underlying(uint256 tokenId) external view returns (Underlying memory underlyingPositions) {
        (uint160 optionKey, uint96 claimNum) = decodeTokenId(tokenId);

        if (!isOptionInitialized(optionKey)) {
            revert TokenNotFound(tokenId);
        }

        Option storage optionRecord = _option[optionKey];

        // token ID is an option
        if (claimNum == 0) {
            bool expired = (optionRecord.expiryTimestamp <= block.timestamp);
            underlyingPositions = Underlying({
                underlyingAsset: optionRecord.underlyingAsset,
                underlyingPosition: expired ? int256(0) : int256(uint256(optionRecord.underlyingAmount)),
                exerciseAsset: optionRecord.exerciseAsset,
                exercisePosition: expired ? int256(0) : -int256(uint256(optionRecord.exerciseAmount))
            });
        } else {
            // token ID is a claim
            (uint256 amountExerciseAsset, uint256 amountUnderlyingAsset) =
                _getPositionsForClaim(optionKey, tokenId, optionRecord);

            underlyingPositions = Underlying({
                underlyingAsset: optionRecord.underlyingAsset,
                underlyingPosition: int256(amountUnderlyingAsset),
                exerciseAsset: optionRecord.exerciseAsset,
                exercisePosition: int256(amountExerciseAsset)
            });
        }
    }

    /// @inheritdoc IOptionSettlementEngine
    function tokenType(uint256 tokenId) external pure returns (Type) {
        (, uint96 claimNum) = decodeTokenId(tokenId);
        if (claimNum == 0) {
            return Type.Option;
        }
        return Type.OptionLotClaim;
    }

    /**
     * @notice Check to see if an option is already initialized
     * @param optionKey The option key to check
     * @return Whether or not the option is initialized
     */
    function isOptionInitialized(uint160 optionKey) public view returns (bool) {
        return _option[optionKey].underlyingAsset != address(0x0);
    }

<<<<<<< HEAD
    // TODO remove
    /**
     * @notice Returns the total amount of options written and exercised for all
     * option lot claims created on the supplied index.
     * @param optionId The id of the option for the claim buckets.
     * @param dayBucket The index of the claimBucket to return.
     */
    function claimBucket(uint256 optionId, uint16 dayBucket)
        external
        view
        returns (OptionsBucket memory claimBucketInfo)
    {
        (uint160 optionKey,) = decodeTokenId(optionId);
        claimBucketInfo = _claimBucketByOption[optionKey][dayBucket];
    }

=======
>>>>>>> b18f0992
    /*//////////////////////////////////////////////////////////////
    //  Token URI
    //////////////////////////////////////////////////////////////*/

    function uri(uint256 tokenId) public view virtual override returns (string memory) {
        Option memory optionInfo;
        (uint160 optionKey, uint96 claimNum) = decodeTokenId(tokenId);
        optionInfo = _option[optionKey];

        if (optionInfo.underlyingAsset == address(0x0)) {
            revert TokenNotFound(tokenId);
        }

        Type _type = claimNum == 0 ? Type.Option : Type.OptionLotClaim;

        TokenURIGenerator.TokenURIParams memory params = TokenURIGenerator.TokenURIParams({
            underlyingAsset: optionInfo.underlyingAsset,
            underlyingSymbol: ERC20(optionInfo.underlyingAsset).symbol(),
            exerciseAsset: optionInfo.exerciseAsset,
            exerciseSymbol: ERC20(optionInfo.exerciseAsset).symbol(),
            exerciseTimestamp: optionInfo.exerciseTimestamp,
            expiryTimestamp: optionInfo.expiryTimestamp,
            underlyingAmount: optionInfo.underlyingAmount,
            exerciseAmount: optionInfo.exerciseAmount,
            tokenType: _type
        });

        return TokenURIGenerator.constructTokenURI(params);
    }

    /*//////////////////////////////////////////////////////////////
    //  Token ID Encoding
    //////////////////////////////////////////////////////////////*/

    /**
     * @notice Encode the supplied option id and claim id
     * @dev Option and claim token ids are encoded as follows:
     *
     *   MSb
     *   0000 0000   0000 0000   0000 0000   0000 0000 ┐
     *   0000 0000   0000 0000   0000 0000   0000 0000 │
     *   0000 0000   0000 0000   0000 0000   0000 0000 │ 160b option key, created from hash of Option struct
     *   0000 0000   0000 0000   0000 0000   0000 0000 │
     *   0000 0000   0000 0000   0000 0000   0000 0000 │
     *   0000 0000   0000 0000   0000 0000   0000 0000 ┘
     *   0000 0000   0000 0000   0000 0000   0000 0000 ┐
     *   0000 0000   0000 0000   0000 0000   0000 0000 │ 96b auto-incrementing option lot claim number
     *   0000 0000   0000 0000   0000 0000   0000 0000 ┘
     *                                             LSb
     * @param optionKey The optionKey to encode
     * @param claimNum The claimNum to encode
     * @return tokenId The encoded token id
     */
    function encodeTokenId(uint160 optionKey, uint96 claimNum) public pure returns (uint256 tokenId) {
        tokenId |= (uint256(optionKey) << 96);
        tokenId |= uint256(claimNum);
    }

    /**
     * @notice Decode the supplied token id
     * @dev See encodeTokenId() for encoding scheme
     * @param tokenId The token id to decode
     * @return optionKey claimNum The decoded components of the id as described above, padded as required
     */
    function decodeTokenId(uint256 tokenId) public pure returns (uint160 optionKey, uint96 claimNum) {
        // move key to LSB to fit into uint160
        optionKey = uint160(tokenId >> 96);

        // grab lower 96b of id for claim index
        uint256 claimNumMask = 0xFFFFFFFFFFFFFFFFFFFFFFFF;
        claimNum = uint96(tokenId & claimNumMask);
    }

    /**
     * @notice Return the option for the supplied token id
     * @dev See encodeTokenId() for encoding scheme
     * @param tokenId The token id of the Option
     * @return The stored Option
     */
    function getOptionForTokenId(uint256 tokenId) public view returns (Option memory) {
        (uint160 optionKey,) = decodeTokenId(tokenId);
        return _option[optionKey];
    }

    function getClaimForTokenId(uint256 tokenId) public view returns (OptionLotClaim memory) {
        return _claim[tokenId];
    }

    /*//////////////////////////////////////////////////////////////
    //  Write Options
    //////////////////////////////////////////////////////////////*/

    /// @inheritdoc IOptionSettlementEngine
    function newOptionType(
        address underlyingAsset,
        uint96 underlyingAmount,
        address exerciseAsset,
        uint96 exerciseAmount,
        uint40 exerciseTimestamp,
        uint40 expiryTimestamp
    ) external returns (uint256 optionId) {
        // Check that a duplicate option type doesn't exist
        uint160 optionKey = uint160(
            bytes20(
                keccak256(
                    abi.encode(
                        underlyingAsset,
                        underlyingAmount,
                        exerciseAsset,
                        exerciseAmount,
                        exerciseTimestamp,
                        expiryTimestamp,
                        uint160(0),
                        uint96(0)
                    )
                )
            )
        );
        optionId = uint256(optionKey) << 96;

        // If it does, revert
        if (isOptionInitialized(optionKey)) {
            revert OptionsTypeExists(optionId);
        }

        // Make sure that expiry is at least 24 hours from now
        if (expiryTimestamp < (block.timestamp + 1 days)) {
            revert ExpiryWindowTooShort(expiryTimestamp);
        }

        // Ensure the exercise window is at least 24 hours
        if (expiryTimestamp < (exerciseTimestamp + 1 days)) {
            revert ExerciseWindowTooShort(exerciseTimestamp);
        }

        // The exercise and underlying assets can't be the same
        if (exerciseAsset == underlyingAsset) {
            revert InvalidAssets(exerciseAsset, underlyingAsset);
        }

        // Check that both tokens are ERC20 by instantiating them and checking supply
        ERC20 underlyingToken = ERC20(underlyingAsset);
        ERC20 exerciseToken = ERC20(exerciseAsset);

        // Check total supplies and ensure the option will be exercisable
        if (underlyingToken.totalSupply() < underlyingAmount || exerciseToken.totalSupply() < exerciseAmount) {
            revert InvalidAssets(underlyingAsset, exerciseAsset);
        }

        _option[optionKey] = Option({
            underlyingAsset: underlyingAsset,
            underlyingAmount: underlyingAmount,
            exerciseAsset: exerciseAsset,
            exerciseAmount: exerciseAmount,
            exerciseTimestamp: exerciseTimestamp,
            expiryTimestamp: expiryTimestamp,
            settlementSeed: optionKey,
            nextClaimNum: 1
        });

        emit NewOptionType(
            optionId,
            exerciseAsset,
            underlyingAsset,
            exerciseAmount,
            underlyingAmount,
            exerciseTimestamp,
            expiryTimestamp,
            1
            );
    }

    /// @inheritdoc IOptionSettlementEngine
    function write(uint256 optionId, uint112 amount) external returns (uint256 claimId) {
        /// supplying claimId as 0 to the overloaded write signifies that a new
        /// claim NFT should be minted for the options lot, rather than being added
        /// as an existing claim.
        return write(optionId, amount, 0);
    }

    /// @inheritdoc IOptionSettlementEngine
    function write(uint256 optionId, uint112 amount, uint256 claimId) public returns (uint256) {
        (uint160 optionKey, uint96 decodedClaimNum) = decodeTokenId(optionId);

        // optionId must be zero in lower 96b for provided option Id
        if (decodedClaimNum != 0) {
            revert InvalidOption(optionId);
        }

        // claim provided must match the option provided
        if (claimId != 0 && ((claimId >> 96) != (optionId >> 96))) {
            revert EncodedOptionIdInClaimIdDoesNotMatchProvidedOptionId(claimId, optionId);
        }

        if (amount == 0) {
            revert AmountWrittenCannotBeZero();
        }

        Option storage optionRecord = _option[optionKey];

        uint40 expiry = optionRecord.expiryTimestamp;
        if (expiry == 0) {
            revert InvalidOption(optionKey);
        }
        if (expiry <= block.timestamp) {
            revert ExpiredOption(optionId, expiry);
        }

        uint256 rxAmount = amount * optionRecord.underlyingAmount;
        uint256 fee = ((rxAmount / 10000) * feeBps);
        address underlyingAsset = optionRecord.underlyingAsset;

        feeBalance[underlyingAsset] += fee;

        emit FeeAccrued(underlyingAsset, msg.sender, fee);
        emit OptionsWritten(optionId, msg.sender, claimId, amount);

        uint256 mintClaimNft = 0;

        if (claimId == 0) {
            // create new claim
            // Increment the next token ID
            uint96 claimNum = optionRecord.nextClaimNum++;
            claimId = encodeTokenId(optionKey, claimNum);
            // Store info about the claim
            _claim[claimId] = OptionLotClaim({amountWritten: amount, claimed: false});
            mintClaimNft = 1;
        } else {
            // check ownership of claim
            uint256 balance = balanceOf[msg.sender][claimId];
            if (balance != 1) {
                revert CallerDoesNotOwnClaimId(claimId);
            }

            // retrieve claim
            OptionLotClaim storage existingClaim = _claim[claimId];

            existingClaim.amountWritten += amount;
        }
        uint16 bucketIndex = _addOrUpdateClaimBucket(optionKey, amount);
        _addOrUpdateClaimIndex(claimId, bucketIndex, amount);

        // Mint the options contracts and claim token
        uint256[] memory tokens = new uint256[](2);
        tokens[0] = optionId;
        tokens[1] = claimId;

        uint256[] memory amounts = new uint256[](2);
        amounts[0] = amount;
        amounts[1] = mintClaimNft;

        bytes memory data = new bytes(0);

        // Send tokens to writer
        _batchMint(msg.sender, tokens, amounts, data);

        // Transfer the requisite underlying asset
        SafeTransferLib.safeTransferFrom(ERC20(underlyingAsset), msg.sender, address(this), (rxAmount + fee));

        return claimId;
    }

    /*//////////////////////////////////////////////////////////////
    //  Exercise Options
    //////////////////////////////////////////////////////////////*/

    /// @inheritdoc IOptionSettlementEngine
    function exercise(uint256 optionId, uint112 amount) external {
        (uint160 optionKey, uint96 claimNum) = decodeTokenId(optionId);

        // option ID should be specified without claim in lower 96b
        if (claimNum != 0) {
            revert InvalidOption(optionId);
        }

        Option storage optionRecord = _option[optionKey];

        if (optionRecord.expiryTimestamp <= block.timestamp) {
            revert ExpiredOption(optionId, optionRecord.expiryTimestamp);
        }
        // Require that we have reached the exercise timestamp
        if (optionRecord.exerciseTimestamp >= block.timestamp) {
            revert ExerciseTooEarly(optionId, optionRecord.exerciseTimestamp);
        }

        if (this.balanceOf(msg.sender, optionId) < amount) {
            revert CallerHoldsInsufficientOptions(optionId, amount);
        }

        uint256 rxAmount = optionRecord.exerciseAmount * amount;
        uint256 txAmount = optionRecord.underlyingAmount * amount;
        uint256 fee = ((rxAmount / 10000) * feeBps);
        address exerciseAsset = optionRecord.exerciseAsset;

        _assignExercise(optionKey, optionRecord, amount);

        feeBalance[exerciseAsset] += fee;

        _burn(msg.sender, optionId, amount);

        // Transfer in the requisite exercise asset
        SafeTransferLib.safeTransferFrom(ERC20(exerciseAsset), msg.sender, address(this), (rxAmount + fee));

        // Transfer out the underlying
        SafeTransferLib.safeTransfer(ERC20(optionRecord.underlyingAsset), msg.sender, txAmount);

        emit FeeAccrued(exerciseAsset, msg.sender, fee);
        emit OptionsExercised(optionId, msg.sender, amount);
    }

    /*//////////////////////////////////////////////////////////////
    //  Redeem Option Lot Claims
    //////////////////////////////////////////////////////////////*/

    /// @dev Fair assignment is performed here. After option expiry, any claim holder
    /// seeking to redeem their claim for the underlying and exercise assets will claim
    /// amounts proportional to the per-day amounts written on their options lot (i.e.
    /// the OptionLotClaimIndex data structions) weighted by the ratio of exercised to unexercised
    /// options on each of those days.
    /// @inheritdoc IOptionSettlementEngine
    function redeem(uint256 claimId) external {
        (uint160 optionKey, uint96 claimNum) = decodeTokenId(claimId);

        if (claimNum == 0) {
            revert InvalidClaim(claimId);
        }

        uint256 balance = this.balanceOf(msg.sender, claimId);

        if (balance != 1) {
            revert CallerDoesNotOwnClaimId(claimId);
        }

        OptionLotClaim storage claimRecord = _claim[claimId];

        if (claimRecord.claimed) {
            revert AlreadyClaimed(claimId);
        }

        Option storage optionRecord = _option[optionKey];

        if (optionRecord.expiryTimestamp > block.timestamp) {
            revert ClaimTooSoon(claimId, optionRecord.expiryTimestamp);
        }

        (uint256 exerciseAmount, uint256 underlyingAmount) = _getPositionsForClaim(optionKey, claimId, optionRecord);

        claimRecord.claimed = true;

        _burn(msg.sender, claimId, 1);

        if (exerciseAmount > 0) {
            SafeTransferLib.safeTransfer(ERC20(optionRecord.exerciseAsset), msg.sender, exerciseAmount);
        }

        if (underlyingAmount > 0) {
            SafeTransferLib.safeTransfer(ERC20(optionRecord.underlyingAsset), msg.sender, underlyingAmount);
        }

        emit ClaimRedeemed(
            claimId,
            optionKey,
            msg.sender,
            optionRecord.exerciseAsset,
            optionRecord.underlyingAsset,
            uint96(exerciseAmount),
            uint96(underlyingAmount)
            );
    }

    /*//////////////////////////////////////////////////////////////
    //  Protocol Admin
    //////////////////////////////////////////////////////////////*/

    /// @inheritdoc IOptionSettlementEngine
    function setFeeTo(address newFeeTo) public {
        if (msg.sender != feeTo) {
            revert AccessControlViolation(msg.sender, feeTo);
        }
        if (newFeeTo == address(0)) {
            revert InvalidFeeToAddress(newFeeTo);
        }
        feeTo = newFeeTo;
    }

    /// @inheritdoc IOptionSettlementEngine
    function sweepFees(address[] memory tokens) public {
        address sendFeeTo = feeTo;
        address token;
        uint256 fee;
        uint256 sweep;
        uint256 numTokens = tokens.length;

        unchecked {
            for (uint256 i = 0; i < numTokens; i++) {
                // Get the token and balance to sweep
                token = tokens[i];
                fee = feeBalance[token];
                // Leave 1 wei here as a gas optimization
                if (fee > 1) {
                    sweep = fee - 1;
                    feeBalance[token] = 1;
                    SafeTransferLib.safeTransfer(ERC20(token), sendFeeTo, sweep);
                    emit FeeSwept(token, sendFeeTo, sweep);
                }
            }
        }
    }

    /*//////////////////////////////////////////////////////////////
    //  Internal Helper Functions
    //////////////////////////////////////////////////////////////*/

    /// @dev Performs fair exercise assignment by pseudorandomly selecting a claim
    /// bucket between the intial creation of the option type and "today". The buckets
    /// are then iterated from oldest to newest (looping if we reach "today") if the
    /// exercise amount overflows into another bucket. The seed for the pseudorandom
    /// index is updated accordingly on the option type.
    function _assignExercise(uint160 optionId, Option storage optionRecord, uint112 amount) internal {
        // A bucket of the overall amounts written and exercised for all claims
        // on a given day
        OptionsBucket[] storage claimBucketArray = _claimBucketByOption[optionId];
        uint16[] storage unexercisedBucketIndices = _unexercisedBucketsByOption[optionId];
        uint16 unexercisedBucketsMod = uint16(unexercisedBucketIndices.length);
        uint16 unexercisedBucketsIndex = uint16(optionRecord.settlementSeed % unexercisedBucketsMod);
        while (amount > 0) {
            // get the claim bucket to assign
            uint16 bucketIndex = unexercisedBucketIndices[unexercisedBucketsIndex];
            OptionsBucket storage claimBucketInfo = claimBucketArray[bucketIndex];

            uint112 amountAvailable = claimBucketInfo.amountWritten - claimBucketInfo.amountExercised;
            uint112 amountPresentlyExercised;
            if (amountAvailable <= amount) {
                amount -= amountAvailable;
                amountPresentlyExercised = amountAvailable;
                // swap and pop, index mgmt
                uint16 overwrite = unexercisedBucketIndices[unexercisedBucketIndices.length - 1];
                unexercisedBucketIndices[unexercisedBucketsIndex] = overwrite;
                unexercisedBucketIndices.pop();
                unexercisedBucketsMod -= 1;
                _doesBucketIndexHaveUnexercisedOptions[optionId][bucketIndex] = false;
            } else {
                amountPresentlyExercised = amount;
                amount = 0;
            }
            claimBucketInfo.amountExercised += amountPresentlyExercised;

            if (amount != 0) {
                unexercisedBucketsIndex = (unexercisedBucketsIndex + 1) % unexercisedBucketsMod;
            }
        }

        // update settlement seed
        optionRecord.settlementSeed =
            uint160(uint256(keccak256(abi.encode(optionRecord.settlementSeed, unexercisedBucketsIndex))));
    }

    function _getDaysBucket() internal view returns (uint16) {
        return uint16(block.timestamp / 1 days);
    }

    function _getAmountExercised(OptionLotClaimIndex storage claimIndex, OptionsBucket storage claimBucketInfo)
        internal
        view
        returns (uint256 _exercised, uint256 _unexercised)
    {
        // The ratio of exercised to written options in the bucket multiplied by the
        // number of options actaully written in the claim.
        _exercised = FixedPointMathLib.mulDivDown(
            claimBucketInfo.amountExercised, claimIndex.amountWritten, claimBucketInfo.amountWritten
        );

        // The ration of unexercised to written options in the bucket multiplied by the
        // number of options actually written in the claim.
        _unexercised = FixedPointMathLib.mulDivDown(
            claimBucketInfo.amountWritten - claimBucketInfo.amountExercised,
            claimIndex.amountWritten,
            claimBucketInfo.amountWritten
        );
    }

    function _getPositionsForClaim(uint160 optionId, uint256 claimId, Option storage optionRecord)
        internal
        view
        returns (uint256 exerciseAmount, uint256 underlyingAmount)
    {
        OptionLotClaimIndex[] storage claimIndexArray = _claimIdToClaimIndexArray[claimId];
        for (uint256 i = 0; i < claimIndexArray.length; i++) {
            OptionLotClaimIndex storage claimIndex = claimIndexArray[i];
            OptionsBucket storage claimBucketInfo = _claimBucketByOption[optionId][claimIndex.bucketIndex];
            (uint256 amountExercised, uint256 amountUnexercised) = _getAmountExercised(claimIndex, claimBucketInfo);
            exerciseAmount += optionRecord.exerciseAmount * amountExercised;
            underlyingAmount += optionRecord.underlyingAmount * amountUnexercised;
        }
    }

    function _addOrUpdateClaimBucket(uint160 optionId, uint112 amount) internal returns (uint16) {
        OptionsBucket[] storage claimBucketsInfo = _claimBucketByOption[optionId];
        uint16[] storage unexercised = _unexercisedBucketsByOption[optionId];
        OptionsBucket storage currentBucket;
        uint16 daysAfterEpoch = _getDaysBucket();
        uint16 bucketIndex = uint16(claimBucketsInfo.length);
        if (claimBucketsInfo.length == 0) {
            // add a new bucket none exist
            claimBucketsInfo.push(OptionsBucket(amount, 0, daysAfterEpoch));
            // update _unexercisedBucketsByOption and corresponding index mapping
            _updateUnexercisedBucketIndices(optionId, bucketIndex, unexercised);
            return bucketIndex;
        }

        currentBucket = claimBucketsInfo[bucketIndex - 1];
        if (currentBucket.daysAfterEpoch < daysAfterEpoch) {
            claimBucketsInfo.push(OptionsBucket(amount, 0, daysAfterEpoch));
            _updateUnexercisedBucketIndices(optionId, bucketIndex, unexercised);
        } else {
            // Update claim bucket for today
            currentBucket.amountWritten += amount;
            bucketIndex -= 1;

            // This block is executed if a bucket has been previously fully exercised
            // and now more options are being written into it
            if (!_doesBucketIndexHaveUnexercisedOptions[optionId][bucketIndex]) {
                _updateUnexercisedBucketIndices(optionId, bucketIndex, unexercised);
            }
        }

        return bucketIndex;
    }

    function _updateUnexercisedBucketIndices(
        uint160 optionId,
        uint16 bucketIndex,
        uint16[] storage unexercisedBucketIndices
    ) internal {
        unexercisedBucketIndices.push(bucketIndex);
        _doesBucketIndexHaveUnexercisedOptions[optionId][bucketIndex] = true;
    }

    function _addOrUpdateClaimIndex(uint256 claimId, uint16 bucketIndex, uint112 amount) internal {
        OptionLotClaimIndex storage lastIndex;
        OptionLotClaimIndex[] storage claimIndexArray = _claimIdToClaimIndexArray[claimId];
        uint256 arrayLength = claimIndexArray.length;

        // if no indices have been created previously, create one
        if (arrayLength == 0) {
            claimIndexArray.push(OptionLotClaimIndex({amountWritten: amount, bucketIndex: bucketIndex}));
            return;
        }

        lastIndex = claimIndexArray[arrayLength - 1];

        // create a new claim index if we're writing to a new index
        if (lastIndex.bucketIndex < bucketIndex) {
            claimIndexArray.push(OptionLotClaimIndex({amountWritten: amount, bucketIndex: bucketIndex}));
            return;
        }

        // update the amount written on the existing bucket index
        lastIndex.amountWritten += amount;
    }
}<|MERGE_RESOLUTION|>--- conflicted
+++ resolved
@@ -137,25 +137,6 @@
         return _option[optionKey].underlyingAsset != address(0x0);
     }
 
-<<<<<<< HEAD
-    // TODO remove
-    /**
-     * @notice Returns the total amount of options written and exercised for all
-     * option lot claims created on the supplied index.
-     * @param optionId The id of the option for the claim buckets.
-     * @param dayBucket The index of the claimBucket to return.
-     */
-    function claimBucket(uint256 optionId, uint16 dayBucket)
-        external
-        view
-        returns (OptionsBucket memory claimBucketInfo)
-    {
-        (uint160 optionKey,) = decodeTokenId(optionId);
-        claimBucketInfo = _claimBucketByOption[optionKey][dayBucket];
-    }
-
-=======
->>>>>>> b18f0992
     /*//////////////////////////////////////////////////////////////
     //  Token URI
     //////////////////////////////////////////////////////////////*/
