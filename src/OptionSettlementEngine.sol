// SPDX-License-Identifier: BUSL 1.1
// Valorem Labs Inc. (c) 2022.
pragma solidity 0.8.16;

import "base64/Base64.sol";
import "solmate/tokens/ERC20.sol";
import "solmate/tokens/ERC1155.sol";
import "solmate/utils/SafeTransferLib.sol";
import "solmate/utils/FixedPointMathLib.sol";

import "./interfaces/IOptionSettlementEngine.sol";
import "./TokenURIGenerator.sol";

/*//////////////////////////////////////////////////////////////////////////////////////////////////
//                                                                                                //
//   $$$$$$$$$$                                                                                   //
//    $$$$$$$$                                  _|                                                //
//     $$$$$$ $$$$$$$$$$   _|      _|   _|_|_|  _|    _|_|    _|  _|_|   _|_|    _|_|_|  _|_|     //
//       $$    $$$$$$$$    _|      _| _|    _|  _|  _|    _|  _|_|     _|_|_|_|  _|    _|    _|   //
//   $$$$$$$$$$ $$$$$$       _|  _|   _|    _|  _|  _|    _|  _|       _|        _|    _|    _|   //
//    $$$$$$$$    $$           _|       _|_|_|  _|    _|_|    _|         _|_|_|  _|    _|    _|   //
//     $$$$$$                                                                                     //
//       $$                                                                                       //
//                                                                                                //
//////////////////////////////////////////////////////////////////////////////////////////////////*/

/**
 * @title A settlement engine for options on ERC20 tokens
 * @author 0xAlcibiades
 * @author Flip-Liquid
 * @author neodaoist
 * @notice Valorem Options V1 is a DeFi money lego for writing physically
 * settled covered call and covered put options. All Valorem options are fully
 * collateralized with an ERC-20 underlying asset and exercised with an
 * ERC-20 exercise asset using a fair assignment process. Options contracts, or
 * long positions, are issued as fungible ERC-1155 tokens, with each token
 * representing a contract. Option writers are additionally issued an ERC-1155
 * NFT claim, or short position, which is used to claim collateral and for
 * option exercise assignment.
 */
contract OptionSettlementEngine is ERC1155, IOptionSettlementEngine {
    /*//////////////////////////////////////////////////////////////
    // Internal Data Structures
    //////////////////////////////////////////////////////////////*/

    /// @notice Stores the exercise state of a given collateral bucket.
    enum BucketExerciseState {
        Exercised,
        PartiallyExercised,
        Unexercised
    }

    /**
     * @notice Stores the state of options written and exercised for a bucket.
     * Used in fair exercise assignment assignment to calculate the ratio of
     * underlying assets to exercise assets to be transferred to claimants.
     */
    struct Bucket {
        /// @custom:member amountWritten The number of option contracts written into this bucket.
        uint112 amountWritten;
        /// @custom:member amountExercised The number of option contracts exercised from this bucket.
        uint112 amountExercised;
    }

    /// @notice The bucket information for a given option type.
    struct BucketInfo {
        /// @custom:member An array of buckets for a given option type.
        Bucket[] buckets;
        /// @custom:member An array of bucket indices with collateral available for exercise.
        uint96[] unexercisedBucketIndices;
        /// @custom:member A mapping of bucket indices to a boolean indicating if the bucket has any collateral available for exercise.
        mapping(uint96 => BucketExerciseState) bucketExerciseStates;
    }

    /**
     * @notice Claims can be used to write multiple times. This struct is used to
     * keep track of how many options are written from a claim into each bucket,
     * in order to correctly perform fair exercise assignment.
     */
    struct ClaimIndex {
        /// @custom:member amountWritten The amount of option contracts written into claim for given bucket.
        uint112 amountWritten;
        /// @custom:member bucketIndex The index of the Bucket into which the options collateral was deposited.
        uint96 bucketIndex;
    }

    /// @notice A storage container for the engine state of a given option type.
    struct OptionTypeState {
        /// @custom:member State for this option type.
        Option option;
        /// @custom:member State for assignment buckets on this option type.
        BucketInfo bucketInfo;
        /// @custom:member A mapping to an array of bucket indices per claim token for this option type.
        mapping(uint96 => ClaimIndex[]) claimIndices;
    }

    /*//////////////////////////////////////////////////////////////
    //  Immutable/Constant - Private
    //////////////////////////////////////////////////////////////*/

    /// @dev The bit padding for optionKey -> optionId.
<<<<<<< HEAD
    uint8 internal constant OPTION_KEY_PADDING = 96;

    /// @dev The mask to mask out a claimKey from a claimId.
    uint96 internal constant CLAIM_KEY_MASK = 0xFFFFFFFFFFFFFFFFFFFFFFFF;
=======
    uint8 private constant OPTION_KEY_PADDING = 96;

    /// @dev The mask to mask out a claimKey from a claimId.
    uint96 private constant CLAIM_KEY_MASK = 0xFFFFFFFFFFFFFFFFFFFFFFFF;
>>>>>>> 8686afeb

    /*//////////////////////////////////////////////////////////////
    //  Immutable/Constant - Public
    //////////////////////////////////////////////////////////////*/

    /// @inheritdoc IOptionSettlementEngine
    uint8 public immutable feeBps = 5;

    /*//////////////////////////////////////////////////////////////
    //  State Variables - Private
    //////////////////////////////////////////////////////////////*/

    /// @notice Details about the option, buckets, and claims per option type.
<<<<<<< HEAD
    mapping(uint160 => OptionTypeState) internal optionTypeStates;
=======
    mapping(uint160 => OptionTypeState) private optionTypeStates;
>>>>>>> 8686afeb

    /*//////////////////////////////////////////////////////////////
    //  State Variables - Public
    //////////////////////////////////////////////////////////////*/

    /// @inheritdoc IOptionSettlementEngine
    mapping(address => uint256) public feeBalance;

    /// @inheritdoc IOptionSettlementEngine
    address public feeTo;

    /// @inheritdoc IOptionSettlementEngine
    bool public feesEnabled;

    /// @inheritdoc IOptionSettlementEngine
    ITokenURIGenerator public tokenURIGenerator;

    /*//////////////////////////////////////////////////////////////
    //  Modifiers
    //////////////////////////////////////////////////////////////*/

    /// @notice This modifier restricts function access to the feeTo address.
    modifier onlyFeeTo() {
        if (msg.sender != feeTo) {
            revert AccessControlViolation(msg.sender, feeTo);
        }

        _;
    }

    /*//////////////////////////////////////////////////////////////
    //  Constructor
    //////////////////////////////////////////////////////////////*/

    /**
     * @notice Constructs the OptionSettlementEngine.
     * @param _feeTo The address to which fees accrue.
     * @param _tokenURIGenerator The contract address of the token URI generator.
     */
    constructor(address _feeTo, address _tokenURIGenerator) {
        if (_feeTo == address(0) || _tokenURIGenerator == address(0)) {
            revert InvalidAddress(address(0));
        }

        feeTo = _feeTo;
        tokenURIGenerator = ITokenURIGenerator(_tokenURIGenerator);
    }

    /*//////////////////////////////////////////////////////////////
    //  External Views
    //////////////////////////////////////////////////////////////*/

    //
<<<<<<< HEAD
    // Option Information
=======
    // Option information
>>>>>>> 8686afeb
    //

    /// @inheritdoc IOptionSettlementEngine
    function option(uint256 tokenId) external view returns (Option memory optionInfo) {
        (uint160 optionKey,) = _decodeTokenId(tokenId);

        if (!_isOptionInitialized(optionKey)) {
            revert TokenNotFound(tokenId);
        }

        optionInfo = optionTypeStates[optionKey].option;
    }

    /// @inheritdoc IOptionSettlementEngine
    function claim(uint256 claimId) external view returns (Claim memory claimInfo) {
        (uint160 optionKey, uint96 claimKey) = _decodeTokenId(claimId);

        if (!_isClaimInitialized(optionKey, claimKey)) {
            revert TokenNotFound(claimId);
        }

        // The sum of exercised and unexercised is the amount written.
        uint256 amountWritten;
        uint256 amountExercised;

        OptionTypeState storage optionTypeState = optionTypeStates[optionKey];
        ClaimIndex[] storage claimIndexArray = optionTypeState.claimIndices[claimKey];
        uint256 len = claimIndexArray.length;

        for (uint256 i = 0; i < len; i++) {
            ClaimIndex storage claimIndex = claimIndexArray[i];
            Bucket storage bucket = optionTypeState.bucketInfo.buckets[claimIndex.bucketIndex];
            amountWritten += claimIndex.amountWritten;
            amountExercised +=
                FixedPointMathLib.divWadDown((bucket.amountExercised * claimIndex.amountWritten), bucket.amountWritten);
        }

        claimInfo = Claim({
            // scale the amount written by WAD for consistency
            amountWritten: amountWritten * 1e18,
            amountExercised: amountExercised,
            optionId: uint256(optionKey) << OPTION_KEY_PADDING,
            // If the claim is initialized, it is unredeemed.
            unredeemed: true
        });
    }

    /// @inheritdoc IOptionSettlementEngine
    function position(uint256 tokenId) external view returns (Position memory position) {
        (uint160 optionKey, uint96 claimKey) = _decodeTokenId(tokenId);

        // Check the type of token and if it exists.
        TokenType typeOfToken = tokenType(tokenId);

        if (typeOfToken == TokenType.None) {
            revert TokenNotFound(tokenId);
        }

        Option storage optionRecord = optionTypeStates[optionKey].option;

        if (typeOfToken == TokenType.Option) {
            // Then tokenId is an initialized option type.

            // If the option type is expired, then it has no underlying position.
            uint40 expiry = optionRecord.expiryTimestamp;
            if (expiry <= block.timestamp) {
                revert ExpiredOption(tokenId, expiry);
            }

            position = Position({
                underlyingAsset: optionRecord.underlyingAsset,
                underlyingPosition: int256(uint256(optionRecord.underlyingAmount)),
                exerciseAsset: optionRecord.exerciseAsset,
                exercisePosition: -int256(uint256(optionRecord.exerciseAmount))
            });
        } else {
            // Then tokenId is an initialized/unredeemed claim.
            uint256 totalUnderlyingAmount = 0;
            uint256 totalExerciseAmount = 0;

            OptionTypeState storage optionTypeState = optionTypeStates[optionKey];
            ClaimIndex[] storage claimIndices = optionTypeState.claimIndices[claimKey];
            uint256 len = claimIndices.length;
            uint256 underlyingAssetAmount = optionTypeState.option.underlyingAmount;
            uint256 exerciseAssetAmount = optionTypeState.option.exerciseAmount;

            for (uint256 i = 0; i < len; i++) {
                (uint256 indexUnderlyingAmount, uint256 indexExerciseAmount) = _getAssetAmountsForClaimIndex(
                    underlyingAssetAmount, exerciseAssetAmount, optionTypeState, claimIndices, i
                );
                totalUnderlyingAmount += indexUnderlyingAmount;
                totalExerciseAmount += indexExerciseAmount;
            }

            position = Position({
                underlyingAsset: optionRecord.underlyingAsset,
                underlyingPosition: int256(totalUnderlyingAmount),
                exerciseAsset: optionRecord.exerciseAsset,
                exercisePosition: int256(totalExerciseAmount)
            });
        }
    }

    //
<<<<<<< HEAD
    // Token Information
=======
    // Token information
>>>>>>> 8686afeb
    //

    /// @inheritdoc IOptionSettlementEngine
    function tokenType(uint256 tokenId) public view returns (TokenType typeOfToken) {
        (uint160 optionKey, uint96 claimKey) = _decodeTokenId(tokenId);

        // Default to None if option or claim is uninitialized or redeemed.
        typeOfToken = TokenType.None;

        // Check if the token is an initialized option or claim and update accordingly.
        if (_isOptionInitialized(optionKey)) {
            if ((tokenId & CLAIM_KEY_MASK) == 0) {
                typeOfToken = TokenType.Option;
            } else if (_isClaimInitialized(optionKey, claimKey)) {
                typeOfToken = TokenType.Claim;
            }
        }
    }

<<<<<<< HEAD
    /// @notice Returns the URI for a given token ID.
=======
    /// @notice Returns the URI for a given tokenId.
    /// @param tokenId The tokenId of an option or claim.
    /// @return The URI for the tokenId.
>>>>>>> 8686afeb
    function uri(uint256 tokenId) public view virtual override returns (string memory) {
        Option memory optionInfo = optionTypeStates[uint160(tokenId >> OPTION_KEY_PADDING)].option;

        TokenType typeOfToken = tokenType(tokenId);

        if (typeOfToken == TokenType.None) {
            revert TokenNotFound(tokenId);
        }

        ITokenURIGenerator.TokenURIParams memory params = ITokenURIGenerator.TokenURIParams({
            underlyingAsset: optionInfo.underlyingAsset,
            underlyingSymbol: ERC20(optionInfo.underlyingAsset).symbol(),
            exerciseAsset: optionInfo.exerciseAsset,
            exerciseSymbol: ERC20(optionInfo.exerciseAsset).symbol(),
            exerciseTimestamp: optionInfo.exerciseTimestamp,
            expiryTimestamp: optionInfo.expiryTimestamp,
            underlyingAmount: optionInfo.underlyingAmount,
            exerciseAmount: optionInfo.exerciseAmount,
            tokenType: typeOfToken
        });

        return tokenURIGenerator.constructTokenURI(params);
    }

    /*//////////////////////////////////////////////////////////////
    //  External Mutators
    //////////////////////////////////////////////////////////////*/

    //
    //  Write Options
    //

    /// @inheritdoc IOptionSettlementEngine
    function newOptionType(
        address underlyingAsset,
        uint96 underlyingAmount,
        address exerciseAsset,
        uint96 exerciseAmount,
        uint40 exerciseTimestamp,
        uint40 expiryTimestamp
    ) external returns (uint256 optionId) {
        // This is how to precalculate the option key and id.
        uint160 optionKey = uint160(
            bytes20(
                keccak256(
                    abi.encode(
                        underlyingAsset,
                        underlyingAmount,
                        exerciseAsset,
                        exerciseAmount,
                        exerciseTimestamp,
                        expiryTimestamp,
                        uint160(0),
                        uint96(0)
                    )
                )
            )
        );
        optionId = uint256(optionKey) << OPTION_KEY_PADDING;

        // Check that option type does not already exist.
        if (_isOptionInitialized(optionKey)) {
            revert OptionsTypeExists(optionId);
        }

        // Check that the expiry window is of sufficient length.
        if (expiryTimestamp < (block.timestamp + 1 days)) {
            revert ExpiryWindowTooShort(expiryTimestamp);
        }

        // Check that the exercise window is of sufficient length.
        if (expiryTimestamp < (exerciseTimestamp + 1 days)) {
            revert ExerciseWindowTooShort(exerciseTimestamp);
        }

        // Check that the exercise and underlying assets are not the same.
        if (exerciseAsset == underlyingAsset) {
            revert InvalidAssets(exerciseAsset, underlyingAsset);
        }

        // Check that both tokens are ERC20 and will be redeemable by
        // instantiating them and checking supply.
        ERC20 underlyingToken = ERC20(underlyingAsset);
        ERC20 exerciseToken = ERC20(exerciseAsset);
        if (underlyingToken.totalSupply() < underlyingAmount || exerciseToken.totalSupply() < exerciseAmount) {
            revert InvalidAssets(underlyingAsset, exerciseAsset);
        }

        // Store the option type.
        optionTypeStates[optionKey].option = Option({
            underlyingAsset: underlyingAsset,
            underlyingAmount: underlyingAmount,
            exerciseAsset: exerciseAsset,
            exerciseAmount: exerciseAmount,
            exerciseTimestamp: exerciseTimestamp,
            expiryTimestamp: expiryTimestamp,
            settlementSeed: optionKey,
            nextClaimKey: 1
        });

        emit NewOptionType(
            optionId,
            exerciseAsset,
            underlyingAsset,
            exerciseAmount,
            underlyingAmount,
            exerciseTimestamp,
            expiryTimestamp
            );
    }

    /// @inheritdoc IOptionSettlementEngine
    function write(uint256 tokenId, uint112 amount) external returns (uint256) {
        // Amount written must be greater than zero.
        if (amount == 0) {
            revert AmountWrittenCannotBeZero();
        }

        // Decode the optionKey and claimKey from the tokenId.
        (uint160 optionKey, uint96 claimKey) = _decodeTokenId(tokenId);

        // Sanitize a zeroed encodedOptionId from the optionKey.
        uint256 encodedOptionId = uint256(optionKey) << OPTION_KEY_PADDING;

        // Get the option record and check that it's valid to write against,
        OptionTypeState storage optionTypeState = optionTypeStates[optionKey];

        // by making sure the option exists, and hasn't expired.
        uint40 expiry = optionTypeState.option.expiryTimestamp;
        if (expiry == 0) {
            revert InvalidOption(encodedOptionId);
        }
        if (expiry <= block.timestamp) {
            revert ExpiredOption(encodedOptionId, expiry);
        }

        // Update internal bucket accounting.
        uint96 bucketIndex = _addOrUpdateBucket(optionTypeState, amount);

        // Calculate the amount to transfer in.
        uint256 rxAmount = optionTypeState.option.underlyingAmount * amount;
        address underlyingAsset = optionTypeState.option.underlyingAsset;

        // Assess a fee (if fee switch enabled) and emit events.
        uint256 fee = 0;
        if (feesEnabled) {
            fee = _calculateRecordAndEmitFee(encodedOptionId, underlyingAsset, rxAmount);
        }

        if (claimKey == 0) {
            // Then create a new claim.

            // Make encodedClaimId reflect the next available claim, and increment the next
            // available claim in storage.
            uint96 nextClaimKey = optionTypeState.option.nextClaimKey++;
            tokenId = _encodeTokenId(optionKey, nextClaimKey);

            // Add claim bucket indices.
            _addOrUpdateClaimIndex(optionTypeStates[optionKey], nextClaimKey, bucketIndex, amount);

            // Emit event about options written on a new claim.
            emit OptionsWritten(encodedOptionId, msg.sender, tokenId, amount);

            // Mint a new claim token and transfer option tokens.
            uint256[] memory tokens = new uint256[](2);
            tokens[0] = encodedOptionId;
            tokens[1] = tokenId;

            uint256[] memory amounts = new uint256[](2);
            amounts[0] = amount;
            amounts[1] = 1; // claim NFT

            _batchMint(msg.sender, tokens, amounts, "");
        } else {
            // Then add to an existing claim.

            // The user must own the existing claim.
            uint256 balance = balanceOf[msg.sender][tokenId];
            if (balance != 1) {
                revert CallerDoesNotOwnClaimId(tokenId);
            }

            // Add claim bucket indices.
            _addOrUpdateClaimIndex(optionTypeStates[optionKey], claimKey, bucketIndex, amount);

            // Emit event about options written on existing claim.
            emit OptionsWritten(encodedOptionId, msg.sender, tokenId, amount);

            // Mint more options on existing claim to writer.
            _mint(msg.sender, encodedOptionId, amount, "");
        }

        // Transfer in the requisite underlying asset amount.
        SafeTransferLib.safeTransferFrom(ERC20(underlyingAsset), msg.sender, address(this), (rxAmount + fee));

        return tokenId;
    }

    //
    //  Redeem Claims
    //

    /// @inheritdoc IOptionSettlementEngine
    function redeem(uint256 claimId) external {
        (uint160 optionKey, uint96 claimKey) = _decodeTokenId(claimId);

        // You can't redeem an option.
        if (claimKey == 0) {
            revert InvalidClaim(claimId);
        }

        // If the user has a claim, we already know the claim exists and is initialized.
        uint256 balance = balanceOf[msg.sender][claimId];
        if (balance != 1) {
            revert CallerDoesNotOwnClaimId(claimId);
        }

        // Setup pointers to the option and info.
        OptionTypeState storage optionTypeState = optionTypeStates[optionKey];
        Option memory optionRecord = optionTypeState.option;

        // Can't redeem until expiry.
        if (optionRecord.expiryTimestamp > block.timestamp) {
            revert ClaimTooSoon(claimId, optionRecord.expiryTimestamp);
        }

        // Set up accumulators.
        ClaimIndex[] storage claimIndices = optionTypeState.claimIndices[claimKey];
        uint256 len = claimIndices.length;
        uint256 underlyingAssetAmount = optionTypeState.option.underlyingAmount;
        uint256 exerciseAssetAmount = optionTypeState.option.exerciseAmount;
        uint256 totalUnderlyingAssetAmount;
        uint256 totalExerciseAssetAmount;

        for (uint256 i = len; i > 0; i--) {
            (uint256 indexUnderlyingAmount, uint256 indexExerciseAmount) = _getAssetAmountsForClaimIndex(
                underlyingAssetAmount, exerciseAssetAmount, optionTypeState, claimIndices, i - 1
            );
            // Accumulate the amount exercised and unexercised in these variables
            // for later multiplication by optionRecord.exerciseAmount/underlyingAmount.
            totalUnderlyingAssetAmount += indexUnderlyingAmount;
            totalExerciseAssetAmount += indexExerciseAmount;
            // This zeroes out the array during the redemption process for a gas refund.
            claimIndices.pop();
        }

        emit ClaimRedeemed(
            claimId,
            uint256(optionKey) << OPTION_KEY_PADDING,
            msg.sender,
            totalExerciseAssetAmount,
            totalUnderlyingAssetAmount
            );

        // Burn the claim NFT and make transfers.
        _burn(msg.sender, claimId, 1);

        if (totalExerciseAssetAmount > 0) {
            SafeTransferLib.safeTransfer(ERC20(optionRecord.exerciseAsset), msg.sender, totalExerciseAssetAmount);
        }

        if (totalUnderlyingAssetAmount > 0) {
            SafeTransferLib.safeTransfer(ERC20(optionRecord.underlyingAsset), msg.sender, totalUnderlyingAssetAmount);
        }
    }

    //
    //  Exercise Options
    //

    /// @inheritdoc IOptionSettlementEngine
    function exercise(uint256 optionId, uint112 amount) external {
        (uint160 optionKey, uint96 claimKey) = _decodeTokenId(optionId);

        // Must be an optionId.
        if (claimKey != 0) {
            revert InvalidOption(optionId);
        }

        OptionTypeState storage optionTypeState = optionTypeStates[optionKey];
        Option storage optionRecord = optionTypeState.option;

        // The following checks implicitly check that the option type is initialized.

        // Can't exercise an option at or after expiry
        if (optionRecord.expiryTimestamp <= block.timestamp) {
            revert ExpiredOption(optionId, optionRecord.expiryTimestamp);
        }

        // Can't exercise an option before the exercise timestamp
        if (optionRecord.exerciseTimestamp > block.timestamp) {
            revert ExerciseTooEarly(optionId, optionRecord.exerciseTimestamp);
        }

        if (balanceOf[msg.sender][optionId] < amount) {
            revert CallerHoldsInsufficientOptions(optionId, amount);
        }

        // Calculate the amount to transfer in/out.
        uint256 rxAmount = optionRecord.exerciseAmount * amount;
        uint256 txAmount = optionRecord.underlyingAmount * amount;
        address exerciseAsset = optionRecord.exerciseAsset;
        address underlyingAsset = optionRecord.underlyingAsset;

        // Assign exercise to writers.
        _assignExercise(optionTypeState, optionRecord, amount);

        // Assess a fee (if fee switch enabled) and emit events.
        uint256 fee = 0;
        if (feesEnabled) {
            fee = _calculateRecordAndEmitFee(optionId, exerciseAsset, rxAmount);
        }
        emit OptionsExercised(optionId, msg.sender, amount);

        _burn(msg.sender, optionId, amount);

        // Transfer in the required amount of the exercise asset.
        SafeTransferLib.safeTransferFrom(ERC20(exerciseAsset), msg.sender, address(this), (rxAmount + fee));

        // Transfer out the required amount of the underlying asset.
        SafeTransferLib.safeTransfer(ERC20(underlyingAsset), msg.sender, txAmount);
    }

    //
    //  Protocol Admin
    //

    /// @inheritdoc IOptionSettlementEngine
    function setFeesEnabled(bool enabled) external onlyFeeTo {
        feesEnabled = enabled;

        emit FeeSwitchUpdated(feeTo, enabled);
    }

    /// @inheritdoc IOptionSettlementEngine
    function setFeeTo(address newFeeTo) external onlyFeeTo {
        if (newFeeTo == address(0)) {
            revert InvalidAddress(address(0));
        }
        feeTo = newFeeTo;

        emit FeeToUpdated(newFeeTo);
    }

    /// @inheritdoc IOptionSettlementEngine
    function sweepFees(address[] memory tokens) external {
        address sendFeeTo = feeTo;
        address token;
        uint256 fee;
        uint256 sweep;
        uint256 numTokens = tokens.length;

        unchecked {
            for (uint256 i = 0; i < numTokens; i++) {
                // Get the token and balance to sweep
                token = tokens[i];
                fee = feeBalance[token];
                // Leave 1 wei here as a gas optimization
                if (fee > 1) {
                    sweep = fee - 1;
                    feeBalance[token] = 1;
                    emit FeeSwept(token, sendFeeTo, sweep);
                    SafeTransferLib.safeTransfer(ERC20(token), sendFeeTo, sweep);
                }
            }
        }
    }

    /// @inheritdoc IOptionSettlementEngine
    function setTokenURIGenerator(address newTokenURIGenerator) external onlyFeeTo {
        if (newTokenURIGenerator == address(0)) {
            revert InvalidAddress(address(0));
        }
        tokenURIGenerator = ITokenURIGenerator(newTokenURIGenerator);

        emit TokenURIGeneratorUpdated(newTokenURIGenerator);
    }

    /*//////////////////////////////////////////////////////////////
    //  Private Views
    //////////////////////////////////////////////////////////////*/

    /**
     * @notice Encodes the supplied option id and claim id
     * @dev See tokenType() for encoding scheme
     * @param optionKey The optionKey to encode.
     * @param claimKey The claimKey to encode.
     * @return tokenId The encoded token id.
     */
    function _encodeTokenId(uint160 optionKey, uint96 claimKey) private pure returns (uint256 tokenId) {
        // Encode uint160 option key into upper 160b.
        tokenId |= uint256(optionKey) << OPTION_KEY_PADDING;

        // Encode uint96 claim key into lower 96b.
        tokenId |= uint256(claimKey);
    }

    /**
     * @notice Decodes the supplied token id
     * @dev See tokenType() for encoding scheme
     * @param tokenId The token id to decode
     * @return optionKey claimNum The decoded components of the id as described above, padded as required
     */
    function _decodeTokenId(uint256 tokenId) private pure returns (uint160 optionKey, uint96 claimKey) {
        // Move option key to lsb to fit into uint160.
        optionKey = uint160(tokenId >> OPTION_KEY_PADDING);

        // Get lower 96b of tokenId for uint96 claim key.
        claimKey = uint96(tokenId & CLAIM_KEY_MASK);
    }

    /**
     * @notice Checks if an option type is already initialized.
     * @param optionKey The option key to check.
     * @return initialized Whether or not the option type is initialized.
     */
    function _isOptionInitialized(uint160 optionKey) private view returns (bool initialized) {
        return optionTypeStates[optionKey].option.underlyingAsset != address(0);
    }

    /**
     * @notice Checks if a claim is already initialized.
     * @param optionKey The option key to check.
     * @param claimKey The claim key to check.
     * @return initialized Whether or not the claim is initialized.
     */
    function _isClaimInitialized(uint160 optionKey, uint96 claimKey) private view returns (bool initialized) {
        return optionTypeStates[optionKey].claimIndices[claimKey].length > 0;
    }

    /**
     * @notice Returns the exercised and unexercised amounts for a given claim index.
     */
    function _getAssetAmountsForClaimIndex(
        uint256 underlyingAssetAmount,
        uint256 exerciseAssetAmount,
        OptionTypeState storage optionTypeState,
        ClaimIndex[] storage claimIndexArray,
        uint256 index
    ) private view returns (uint256 underlyingAmount, uint256 exerciseAmount) {
        ClaimIndex storage claimIndex = claimIndexArray[index];
        Bucket storage bucket = optionTypeState.bucketInfo.buckets[claimIndex.bucketIndex];
        underlyingAmount += FixedPointMathLib.mulDivDown(
            (bucket.amountWritten - bucket.amountExercised) * underlyingAssetAmount,
            claimIndex.amountWritten,
            bucket.amountWritten
        );
        exerciseAmount += FixedPointMathLib.mulDivDown(
            bucket.amountExercised * exerciseAssetAmount, claimIndex.amountWritten, bucket.amountWritten
        );
    }

    /*//////////////////////////////////////////////////////////////
    //  Private Mutators
    //////////////////////////////////////////////////////////////*/

    /**
     * @notice Calculates, records, and emits an event for a fee accrual.
     */
    function _calculateRecordAndEmitFee(uint256 optionId, address assetAddress, uint256 assetAmount)
        private
        returns (uint256 fee)
    {
        fee = (assetAmount * feeBps) / 10_000;
        feeBalance[assetAddress] += fee;

        emit FeeAccrued(optionId, assetAddress, msg.sender, fee);
    }

    /**
     * @notice Performs fair exercise assignment via the pseudorandom selection of a claim
     * bucket between the initial creation of the option type and "today". The buckets
     * are then iterated from oldest to newest (looping if we reach "today") if the
     * exercise amount overflows into another bucket. The seed for the pseudorandom
     * index is updated accordingly on the option type.
     */
    function _assignExercise(OptionTypeState storage optionTypeState, Option storage optionRecord, uint112 amount)
        private
    {
        // Setup pointers to buckets and buckets with collateral available for exercise.
        Bucket[] storage buckets = optionTypeState.bucketInfo.buckets;
        uint96[] storage unexercisedBucketIndices = optionTypeState.bucketInfo.unexercisedBucketIndices;
        uint96 numUnexercisedBuckets = uint96(unexercisedBucketIndices.length);
        uint96 exerciseIndex = uint96(optionRecord.settlementSeed % numUnexercisedBuckets);

        while (amount > 0) {
            // Get the claim bucket to assign exercise to.
            uint96 bucketIndex = unexercisedBucketIndices[exerciseIndex];
            Bucket storage bucketInfo = buckets[bucketIndex];

            uint112 amountAvailable = bucketInfo.amountWritten - bucketInfo.amountExercised;
            uint112 amountPresentlyExercised = 0;
            if (amountAvailable <= amount) {
                amount -= amountAvailable;
                amountPresentlyExercised = amountAvailable;
                // Perform "swap and pop" index management.
                numUnexercisedBuckets--;
                uint96 overwrite = unexercisedBucketIndices[numUnexercisedBuckets];
                unexercisedBucketIndices[exerciseIndex] = overwrite;
                unexercisedBucketIndices.pop();

                optionTypeState.bucketInfo.bucketExerciseStates[bucketIndex] = BucketExerciseState.Exercised;
            } else {
                amountPresentlyExercised = amount;
                amount = 0;
                optionTypeState.bucketInfo.bucketExerciseStates[bucketIndex] = BucketExerciseState.PartiallyExercised;
            }
            bucketInfo.amountExercised += amountPresentlyExercised;

            if (amount != 0) {
                exerciseIndex = (exerciseIndex + 1) % numUnexercisedBuckets;
            }
        }

        // Update the seed for the next exercise.
        optionRecord.settlementSeed =
            uint160(uint256(keccak256(abi.encode(optionRecord.settlementSeed, exerciseIndex))));
    }

    /**
     * @notice Adds or updates a bucket as needed for a given option type and
     * amount of options written, based on the present time and bucket state.
     */
    function _addOrUpdateBucket(OptionTypeState storage optionTypeState, uint112 amount)
        private
        returns (uint96 bucketIndex)
    {
        // Setup pointers to buckets.
        BucketInfo storage bucketInfo = optionTypeState.bucketInfo;
        Bucket[] storage buckets = bucketInfo.buckets;
        uint96 writtenBucketIndex = uint96(buckets.length);

        if (buckets.length == 0) {
            // Add a new bucket for this option type, because none exist.
            buckets.push(Bucket(amount, 0));
            _updateUnexercisedBucketIndices(bucketInfo, writtenBucketIndex);

            return writtenBucketIndex;
        }

        // Else, get the current bucket.
        uint96 currentBucketIndex = writtenBucketIndex - 1;
        Bucket storage currentBucket = buckets[currentBucketIndex];

        if (bucketInfo.bucketExerciseStates[currentBucketIndex] != BucketExerciseState.Unexercised) {
            // Add a new bucket to this option type, because the last was exercised.
            buckets.push(Bucket(amount, 0));
            _updateUnexercisedBucketIndices(bucketInfo, writtenBucketIndex);
        } else {
            // Write to the existing unexercised bucket.
            currentBucket.amountWritten += amount;
            writtenBucketIndex = currentBucketIndex;
        }

        return writtenBucketIndex;
    }

    /**
     * @notice Adds the bucket index to the list of buckets with collateral
     * and sets the mapping for that bucket having collateral to true.
     */
    function _updateUnexercisedBucketIndices(BucketInfo storage bucketInfo, uint96 bucketIndex) private {
        bucketInfo.unexercisedBucketIndices.push(bucketIndex);
        bucketInfo.bucketExerciseStates[bucketIndex] = BucketExerciseState.Unexercised;
    }

    /**
     * @notice Updates claimIndices for a given claim key.
     */
    function _addOrUpdateClaimIndex(
        OptionTypeState storage optionTypeState,
        uint96 claimKey,
        uint96 bucketIndex,
        uint112 amount
    ) private {
        ClaimIndex[] storage claimIndices = optionTypeState.claimIndices[claimKey];
        uint256 arrayLength = claimIndices.length;

        // If the array is empty, create a new index and return.
        if (arrayLength == 0) {
            claimIndices.push(ClaimIndex({amountWritten: amount, bucketIndex: bucketIndex}));

            return;
        }

        ClaimIndex storage lastIndex = claimIndices[arrayLength - 1];

        // If we are writing to an index that doesn't yet exist, create it and return.
        if (lastIndex.bucketIndex < bucketIndex) {
            claimIndices.push(ClaimIndex({amountWritten: amount, bucketIndex: bucketIndex}));

            return;
        }

        // Else, we are writing to an index that already exists. Update the amount written.
        lastIndex.amountWritten += amount;
    }
}<|MERGE_RESOLUTION|>--- conflicted
+++ resolved
@@ -99,17 +99,10 @@
     //////////////////////////////////////////////////////////////*/
 
     /// @dev The bit padding for optionKey -> optionId.
-<<<<<<< HEAD
-    uint8 internal constant OPTION_KEY_PADDING = 96;
-
-    /// @dev The mask to mask out a claimKey from a claimId.
-    uint96 internal constant CLAIM_KEY_MASK = 0xFFFFFFFFFFFFFFFFFFFFFFFF;
-=======
     uint8 private constant OPTION_KEY_PADDING = 96;
 
     /// @dev The mask to mask out a claimKey from a claimId.
     uint96 private constant CLAIM_KEY_MASK = 0xFFFFFFFFFFFFFFFFFFFFFFFF;
->>>>>>> 8686afeb
 
     /*//////////////////////////////////////////////////////////////
     //  Immutable/Constant - Public
@@ -123,11 +116,7 @@
     //////////////////////////////////////////////////////////////*/
 
     /// @notice Details about the option, buckets, and claims per option type.
-<<<<<<< HEAD
-    mapping(uint160 => OptionTypeState) internal optionTypeStates;
-=======
     mapping(uint160 => OptionTypeState) private optionTypeStates;
->>>>>>> 8686afeb
 
     /*//////////////////////////////////////////////////////////////
     //  State Variables - Public
@@ -181,11 +170,7 @@
     //////////////////////////////////////////////////////////////*/
 
     //
-<<<<<<< HEAD
-    // Option Information
-=======
     // Option information
->>>>>>> 8686afeb
     //
 
     /// @inheritdoc IOptionSettlementEngine
@@ -290,11 +275,7 @@
     }
 
     //
-<<<<<<< HEAD
-    // Token Information
-=======
     // Token information
->>>>>>> 8686afeb
     //
 
     /// @inheritdoc IOptionSettlementEngine
@@ -314,13 +295,9 @@
         }
     }
 
-<<<<<<< HEAD
-    /// @notice Returns the URI for a given token ID.
-=======
     /// @notice Returns the URI for a given tokenId.
     /// @param tokenId The tokenId of an option or claim.
     /// @return The URI for the tokenId.
->>>>>>> 8686afeb
     function uri(uint256 tokenId) public view virtual override returns (string memory) {
         Option memory optionInfo = optionTypeStates[uint160(tokenId >> OPTION_KEY_PADDING)].option;
 
