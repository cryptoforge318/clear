// SPDX-License-Identifier: BUSL 1.1
pragma solidity 0.8.11;

import "base64/Base64.sol";
import "solmate/tokens/ERC20.sol";
import "solmate/tokens/ERC1155.sol";
import "./interfaces/IOptionSettlementEngine.sol";
import "solmate/utils/SafeTransferLib.sol";
import "./TokenURIGenerator.sol";

/**
 * Valorem Options V1 is a DeFi money lego enabling writing covered call and covered put, physically settled, options.
 * All written options are fully collateralized against an ERC-20 underlying asset and exercised with an
 * ERC-20 exercise asset using a pseudorandom number per unique option type for fair settlement. Options contracts
 * are issued as fungible ERC-1155 tokens, with each token representing a contract. Option writers are additionally issued
 * an ERC-1155 NFT representing a lot of contracts written for claiming collateral and exercise assignment. This design
 * eliminates the need for market price oracles, and allows for permission-less writing, and gas efficient transfer, of
 * a broad swath of traditional options.
 */

// TODO(DRY code during testing)
// TODO(Gas Optimize)

// @notice This settlement protocol does not support rebase tokens, or fee on transfer tokens

contract OptionSettlementEngine is ERC1155, IOptionSettlementEngine {
    // The protocol fee
    uint8 public immutable feeBps = 5;

    // The address fees accrue to
    address public feeTo = 0x36273803306a3C22bc848f8Db761e974697ece0d;

    // The token type for a given tokenId
    mapping(uint256 => Type) public tokenType;

    // Fee balance for a given token
    mapping(address => uint256) public feeBalance;

    // Input hash to get option token ID if it exists
    mapping(bytes32 => uint256) public hashToOptionToken;

    // The next token id
    uint256 internal nextTokenId = 1;

    // The list of claims for an option
    mapping(uint256 => uint256[]) internal unexercisedClaimsByOption;

    // Accessor for Option contract details
    mapping(uint256 => Option) internal _option;

    // Accessor for claim ticket details
    mapping(uint256 => Claim) internal _claim;

    /// @inheritdoc IOptionSettlementEngine
    function option(uint256 tokenId) external view returns (Option memory optionInfo) {
        optionInfo = _option[tokenId];
    }

    /// @inheritdoc IOptionSettlementEngine
    function claim(uint256 tokenId) external view returns (Claim memory claimInfo) {
        claimInfo = _claim[tokenId];
    }

    /// @inheritdoc IOptionSettlementEngine
    function setFeeTo(address newFeeTo) public {
        if (msg.sender != feeTo) {
            revert AccessControlViolation(msg.sender, feeTo);
        }
        feeTo = newFeeTo;
    }

    /// @inheritdoc IOptionSettlementEngine
    function sweepFees(address[] memory tokens) public {
        address sendFeeTo = feeTo;
        address token;
        uint256 fee;
        uint256 sweep;
        uint256 numTokens = tokens.length;

        unchecked {
            for (uint256 i = 0; i < numTokens; i++) {
                // Get the token and balance to sweep
                token = tokens[i];

                fee = feeBalance[token];
                // Leave 1 wei here as a gas optimization
                if (fee > 1) {
                    sweep = feeBalance[token] - 1;
                    SafeTransferLib.safeTransfer(ERC20(token), sendFeeTo, sweep);
                    feeBalance[token] = 1;
                    emit FeeSwept(token, sendFeeTo, sweep);
                }
            }
        }
    }

    function uri(uint256 tokenId) public view virtual override returns (string memory) {
        Type _type = tokenType[tokenId];
        Option memory optionInfo;

        if (_type == Type.None) {
            revert TokenNotFound(tokenId);
        } else if (_type == Type.Claim) {
            Claim memory claimInfo = _claim[tokenId];

            optionInfo = _option[claimInfo.option];
        } else {
            optionInfo = _option[tokenId];
        }

        TokenURIGenerator.TokenURIParams memory params = TokenURIGenerator.TokenURIParams({
            underlyingAsset: optionInfo.underlyingAsset,
            underlyingSymbol: ERC20(optionInfo.underlyingAsset).symbol(),
            exerciseAsset: optionInfo.exerciseAsset,
            exerciseSymbol: ERC20(optionInfo.exerciseAsset).symbol(),
            exerciseTimestamp: optionInfo.exerciseTimestamp,
            expiryTimestamp: optionInfo.expiryTimestamp,
            underlyingAmount: optionInfo.underlyingAmount,
            exerciseAmount: optionInfo.exerciseAmount,
            tokenType: _type
        });

        return TokenURIGenerator.constructTokenURI(params);
    }

<<<<<<< HEAD
    function newOptionType(Option memory optionInfo) external returns (uint256 optionId) {
=======
    /// @inheritdoc IOptionSettlementEngine
    function newChain(Option memory optionInfo) external returns (uint256 optionId) {
>>>>>>> 6edc4c78
        // Ensure settlement seed is 0
        optionInfo.settlementSeed = 0;

        // Check that a duplicate option type doesn't exist
        bytes32 optionKey = keccak256(abi.encode(optionInfo));

        // If it does, revert
        if (hashToOptionToken[optionKey] != 0) {
            revert OptionsTypeExists(optionKey);
        }

        // Make sure that expiry is at least 24 hours from now
        if (optionInfo.expiryTimestamp < (block.timestamp + 86400)) {
            revert ExpiryTooSoon();
        }

        // Ensure the exercise window is at least 24 hours
        if (optionInfo.expiryTimestamp < (optionInfo.exerciseTimestamp + 86400)) {
            revert ExerciseWindowTooShort();
        }

        // The exercise and underlying assets can't be the same
        if (optionInfo.exerciseAsset == optionInfo.underlyingAsset) {
            revert InvalidAssets(optionInfo.exerciseAsset, optionInfo.underlyingAsset);
        }

        // Use the optionKey to seed entropy
        optionInfo.settlementSeed = uint160(uint256(optionKey));

        // Create option token and increment
        tokenType[nextTokenId] = Type.Option;

        // TODO(Is this check really needed?)
        // Check that both tokens are ERC20 by instantiating them and checking supply
        ERC20 underlyingToken = ERC20(optionInfo.underlyingAsset);
        ERC20 exerciseToken = ERC20(optionInfo.exerciseAsset);

        // Check total supplies and ensure the option will be exercisable
        if (
            underlyingToken.totalSupply() < optionInfo.underlyingAmount
                || exerciseToken.totalSupply() < optionInfo.exerciseAmount
        ) {
            revert InvalidAssets(optionInfo.underlyingAsset, optionInfo.exerciseAsset);
        }

        _option[nextTokenId] = optionInfo;

        optionId = nextTokenId;

        // Increment the next token id to be used
        ++nextTokenId;
        hashToOptionToken[optionKey] = optionId;

        emit NewOptionType(
            optionId,
            optionInfo.exerciseAsset,
            optionInfo.underlyingAsset,
            optionInfo.exerciseAmount,
            optionInfo.underlyingAmount,
            optionInfo.exerciseTimestamp,
            optionInfo.expiryTimestamp
            );
    }

    /// @inheritdoc IOptionSettlementEngine
    function write(uint256 optionId, uint112 amount) external returns (uint256 claimId) {
        if (tokenType[optionId] != Type.Option) {
            revert InvalidOption(optionId);
        }

        Option storage optionRecord = _option[optionId];

        if (optionRecord.expiryTimestamp <= block.timestamp) {
            revert ExpiredOption(optionId, optionRecord.expiryTimestamp);
        }

        uint256 rxAmount = amount * optionRecord.underlyingAmount;
        uint256 fee = ((rxAmount / 10000) * feeBps);
        address underlyingAsset = optionRecord.underlyingAsset;

        // Transfer the requisite underlying asset
        SafeTransferLib.safeTransferFrom(ERC20(underlyingAsset), msg.sender, address(this), (rxAmount + fee));

        claimId = nextTokenId;

        // Mint the options contracts and claim token
        uint256[] memory tokens = new uint256[](2);
        tokens[0] = optionId;
        tokens[1] = claimId;

        uint256[] memory amounts = new uint256[](2);
        amounts[0] = uint256(amount);
        amounts[1] = 1;

        bytes memory data = new bytes(0);

        // Store info about the claim
        tokenType[claimId] = Type.Claim;
        _claim[claimId] = Claim({option: optionId, amountWritten: amount, amountExercised: 0, claimed: false});
        unexercisedClaimsByOption[optionId].push(claimId);

        feeBalance[underlyingAsset] += fee;

        // Increment the next token ID
        ++nextTokenId;

        emit FeeAccrued(underlyingAsset, msg.sender, fee);
        emit OptionsWritten(optionId, msg.sender, claimId, amount);

        // Send tokens to writer
        _batchMint(msg.sender, tokens, amounts, data);
    }

    function assignExercise(uint256 optionId, uint112 amount, uint160 settlementSeed) internal {
        // Number of claims enqueued for this option
        uint256 claimsLen = unexercisedClaimsByOption[optionId].length;

        if (claimsLen == 0) {
            revert NoClaims();
        }

        // Initial storage pointer
        Claim storage claimRecord;

        // Counter for randomness
        uint256 i;

        // To keep track of the slot to overwrite
        uint256 overwrite;

        // Last index in the claims list
        uint256 lastIndex;

        // The new length for the claims list
        uint256 newLen;

        // While there are still options to exercise
        while (amount > 0) {
            // Get the claim number to assign
            uint256 claimNum;
            if (claimsLen == 1) {
                lastIndex = 0;
                claimNum = unexercisedClaimsByOption[optionId][lastIndex];
            } else {
                lastIndex = settlementSeed % claimsLen;
                claimNum = unexercisedClaimsByOption[optionId][lastIndex];
            }

            claimRecord = _claim[claimNum];

            uint112 amountAvailiable = claimRecord.amountWritten - claimRecord.amountExercised;
            uint112 amountPresentlyExercised;
            if (amountAvailiable < amount) {
                amount -= amountAvailiable;
                amountPresentlyExercised = amountAvailiable;
                // We pop the end off and overwrite the old slot

                newLen = claimsLen - 1;
                unexercisedClaimsByOption[optionId].pop();
                if (newLen > 0) {
                    overwrite = unexercisedClaimsByOption[optionId][newLen];
                    // Would be nice if I could pop onto the stack here
                    claimsLen = newLen;
                    unexercisedClaimsByOption[optionId][lastIndex] = overwrite;
                }
            } else {
                amountPresentlyExercised = amount;
                amount = 0;
            }

            claimRecord.amountExercised += amountPresentlyExercised;
            emit ExerciseAssigned(claimNum, optionId, amountPresentlyExercised);

            // Increment for the next loop
            settlementSeed = uint160(uint256(keccak256(abi.encode(settlementSeed, i))));
            i++;
        }

        // Update the settlement seed in storage for the next exercise.
        _option[optionId].settlementSeed = settlementSeed;
    }

    /// @inheritdoc IOptionSettlementEngine
    function exercise(uint256 optionId, uint112 amount) external {
        if (tokenType[optionId] != Type.Option) {
            revert InvalidOption(optionId);
        }

        Option storage optionRecord = _option[optionId];

        if (optionRecord.expiryTimestamp <= block.timestamp) {
            revert ExpiredOption(optionId, optionRecord.expiryTimestamp);
        }
        // Require that we have reached the exercise timestamp
        if (optionRecord.exerciseTimestamp >= block.timestamp) {
            revert ExerciseTooEarly();
        }

        uint256 rxAmount = optionRecord.exerciseAmount * amount;
        uint256 txAmount = optionRecord.underlyingAmount * amount;
        uint256 fee = ((rxAmount / 10000) * feeBps);
        address exerciseAsset = optionRecord.exerciseAsset;

        // Transfer in the requisite exercise asset
        SafeTransferLib.safeTransferFrom(ERC20(exerciseAsset), msg.sender, address(this), (rxAmount + fee));

        // Transfer out the underlying
        SafeTransferLib.safeTransfer(ERC20(optionRecord.underlyingAsset), msg.sender, txAmount);

        assignExercise(optionId, amount, optionRecord.settlementSeed);

        feeBalance[exerciseAsset] += fee;

        _burn(msg.sender, optionId, amount);

        emit FeeAccrued(exerciseAsset, msg.sender, fee);
        emit OptionsExercised(optionId, msg.sender, amount);
    }

    /// @inheritdoc IOptionSettlementEngine
    function redeem(uint256 claimId) external {
        if (tokenType[claimId] != Type.Claim) {
            revert InvalidClaim(claimId);
        }

        uint256 balance = this.balanceOf(msg.sender, claimId);

        if (balance != 1) {
            revert BalanceTooLow();
        }

        Claim storage claimRecord = _claim[claimId];

        if (claimRecord.claimed) {
            revert AlreadyClaimed();
        }

        uint256 optionId = claimRecord.option;
        Option storage optionRecord = _option[optionId];

        if (optionRecord.expiryTimestamp > block.timestamp) {
            revert ClaimTooSoon();
        }

        uint256 exerciseAmount = optionRecord.exerciseAmount * claimRecord.amountExercised;
        uint256 underlyingAmount =
            (optionRecord.underlyingAmount * (claimRecord.amountWritten - claimRecord.amountExercised));

        if (exerciseAmount > 0) {
            SafeTransferLib.safeTransfer(ERC20(optionRecord.exerciseAsset), msg.sender, exerciseAmount);
        }

        if (underlyingAmount > 0) {
            SafeTransferLib.safeTransfer(ERC20(optionRecord.underlyingAsset), msg.sender, underlyingAmount);
        }

        claimRecord.claimed = true;

        _burn(msg.sender, claimId, 1);

        emit ClaimRedeemed(
            claimId,
            optionId,
            msg.sender,
            optionRecord.exerciseAsset,
            optionRecord.underlyingAsset,
            uint96(exerciseAmount),
            uint96(underlyingAmount)
            );
    }

    /// @inheritdoc IOptionSettlementEngine
    function underlying(uint256 tokenId) external view returns (Underlying memory underlyingPositions) {
        if (tokenType[tokenId] == Type.None) {
            revert TokenNotFound(tokenId);
        } else if (tokenType[tokenId] == Type.Option) {
            Option storage optionRecord = _option[tokenId];
            bool expired = (optionRecord.expiryTimestamp > block.timestamp);
            underlyingPositions = Underlying({
                underlyingAsset: optionRecord.underlyingAsset,
                underlyingPosition: expired ? int256(0) : int256(uint256(optionRecord.underlyingAmount)),
                exerciseAsset: optionRecord.exerciseAsset,
                exercisePosition: expired ? int256(0) : -int256(uint256(optionRecord.exerciseAmount))
            });
        } else {
            Claim storage claimRecord = _claim[tokenId];
            Option storage optionRecord = _option[claimRecord.option];
            uint256 exerciseAmount = optionRecord.exerciseAmount * claimRecord.amountExercised;
            uint256 underlyingAmount =
                (optionRecord.underlyingAmount * (claimRecord.amountWritten - claimRecord.amountExercised));
            underlyingPositions = Underlying({
                underlyingAsset: optionRecord.underlyingAsset,
                underlyingPosition: int256(exerciseAmount),
                exerciseAsset: optionRecord.exerciseAsset,
                exercisePosition: int256(underlyingAmount)
            });
        }
    }
}<|MERGE_RESOLUTION|>--- conflicted
+++ resolved
@@ -123,12 +123,8 @@
         return TokenURIGenerator.constructTokenURI(params);
     }
 
-<<<<<<< HEAD
+    /// @inheritdoc IOptionSettlementEngine
     function newOptionType(Option memory optionInfo) external returns (uint256 optionId) {
-=======
-    /// @inheritdoc IOptionSettlementEngine
-    function newChain(Option memory optionInfo) external returns (uint256 optionId) {
->>>>>>> 6edc4c78
         // Ensure settlement seed is 0
         optionInfo.settlementSeed = 0;
 
